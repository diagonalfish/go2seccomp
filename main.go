--- conflicted
+++ resolved
@@ -20,8 +20,8 @@
 const previousInstructionsBufferSize = 15
 
 // wrapper for each findSyscallID by arch
-func findSyscallID(arch specs.Arch, previouInstructions []string, curPos int) (int, error) {
-	var i int
+func findSyscallID(arch specs.Arch, previouInstructions []string, curPos int) (int64, error) {
+	var i int64
 	var err error
 
 	switch arch {
@@ -41,11 +41,7 @@
 // findSyscallIDx86_64 goes back from the call until it finds an instruction with the format
 // MOVQ $ID, 0(SP), which is the one that pushes the syscall ID onto the base address
 // at the SP register
-<<<<<<< HEAD
-func findSyscallIDx86_64(previouInstructions []string, curPos int) (int, error) {
-=======
-func findSyscallID(previouInstructions []string, curPos int) (int64, error) {
->>>>>>> adebe182
+func findSyscallIDx86_64(previouInstructions []string, curPos int) (int64, error) {
 	i := 0
 
 	for i < previousInstructionsBufferSize {
@@ -115,13 +111,6 @@
 	return -1, fmt.Errorf("Failed to find syscall ID")
 }
 
-<<<<<<< HEAD
-// findSyscallIDx86 goes back from the call until it finds an instruction with the format
-// MOVL $ID, 0(SP), which is the one that pushes the syscall ID onto the base address
-// at the SP register
-func findSyscallIDx86(previouInstructions []string, curPos int) (int, error) {
-	i := 0
-=======
 func parseFunctionName(instruction string) string {
 	texts := strings.Split(instruction, " ")
 	currentFunction := texts[1]
@@ -156,10 +145,11 @@
 	return syscalls
 }
 
-func main() {
-	flag.Parse()
->>>>>>> adebe182
-
+// findSyscallIDx86 goes back from the call until it finds an instruction with the format
+// MOVL $ID, 0(SP), which is the one that pushes the syscall ID onto the base address
+// at the SP register
+func findSyscallIDx86(previouInstructions []string, curPos int) (int64, error) {
+	i := 0
 	for i < previousInstructionsBufferSize {
 		instruction := previouInstructions[curPos%previousInstructionsBufferSize]
 
@@ -179,7 +169,7 @@
 			if err != nil {
 				return -1, fmt.Errorf("Error parsing hex id: %v", err)
 			}
-			return int(id), nil
+			return id, nil
 		}
 		i++
 		curPos--
@@ -187,7 +177,7 @@
 	return -1, fmt.Errorf("Failed to find syscall ID")
 }
 
-func findSyscallIDARM(previouInstructions []string, curPos int) (int, error) {
+func findSyscallIDARM(previouInstructions []string, curPos int) (int64, error) {
 	i := 0
 
 	for i < previousInstructionsBufferSize {
@@ -209,7 +199,7 @@
 			if err != nil {
 				return -1, fmt.Errorf("Error parsing hex id: %v", err)
 			}
-			return int(id), nil
+			return id, nil
 		}
 		i++
 		curPos--
@@ -226,31 +216,22 @@
 	lineCount := 0
 	syscalls := getDefaultSyscalls()
 
-	j := getCallOpByArch(arch)
+	// j := getCallOpByArch(arch)
 
 	fmt.Println("Scanning disassembled binary for syscall IDs")
-<<<<<<< HEAD
-
-=======
+
 	currentFunction := ""
->>>>>>> adebe182
 	for scanner.Scan() {
 		instruction := scanner.Text()
 		previousInstructions[lineCount%previousInstructionsBufferSize] = instruction
 
-<<<<<<< HEAD
-		if strings.Contains(instruction, j+"syscall.Syscall(SB)") || strings.Contains(instruction, j+"syscall.Syscall6(SB)") ||
-			strings.Contains(instruction, j+"syscall.RawSyscall(SB)") || strings.Contains(instruction, j+"syscall.RawSyscall6(SB)") {
-			id, err := findSyscallID(arch, previousInstructions, lineCount)
-=======
 		if len(instruction) > 5 && instruction[0:4] == "TEXT" {
 			currentFunction = parseFunctionName(instruction)
 		}
 
 		// function call to one of the 4 functions from the syscall package
 		if isSyscallPkgCall(instruction) {
-			id, err := findSyscallID(previousInstructions, lineCount)
->>>>>>> adebe182
+			id, err := findSyscallID(arch, previousInstructions, lineCount)
 			if err != nil {
 				log.Printf("Failed to find syscall ID for line %v: %v, reason: %v\n", lineCount+1, instruction, err)
 				lineCount++
@@ -275,18 +256,13 @@
 	i := 0
 
 	for id := range syscalls {
-<<<<<<< HEAD
-		syscallsList[i] = syscallIDtoName[arch][id]
-		i++
-=======
-		name, ok := syscallIDtoName[id]
+		name, ok := syscallIDtoName[arch][id]
 		if !ok {
 			fmt.Printf("Sycall ID %v not available on the ID->name map\n", id)
 		} else {
 			syscallsList[i] = name
 			i++
 		}
->>>>>>> adebe182
 	}
 
 	sort.Strings(syscallsList)
